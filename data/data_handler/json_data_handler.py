#===============================================================================
# Copyright (C) 2013-2015 Anton Vorobyov
#
# This file is part of Eos.
#
# Eos is free software: you can redistribute it and/or modify
# it under the terms of the GNU Lesser General Public License as published by
# the Free Software Foundation, either version 3 of the License, or
# (at your option) any later version.
#
# Eos is distributed in the hope that it will be useful,
# but WITHOUT ANY WARRANTY; without even the implied warranty of
# MERCHANTABILITY or FITNESS FOR A PARTICULAR PURPOSE.  See the
# GNU Lesser General Public License for more details.
#
# You should have received a copy of the GNU Lesser General Public License
# along with Eos. If not, see <http://www.gnu.org/licenses/>.
#===============================================================================


import json
import os.path

from eos.util.repr import make_repr_str
from .abc import BaseDataHandler


class JsonDataHandler(BaseDataHandler):
    """
    Implements loading of raw data from JSON files produced by Phobos script, which can be found at
    https://github.com/DarkFenX/Phobos. Following command asks Phobos to gather all the data we need:
    python run.py --eve=<eve path> --cache=<cache path> --json=~/Desktop/phobos_dump_tq -list=invtypes,invgroups,dgmattribs,dgmtypeattribs,dgmeffects,dgmtypeeffects,dgmexpressions,phbmetadata
    """

    def __init__(self, basepath):
        self.basepath = basepath

    def get_invtypes(self):
        return self.__fetch_file('invtypes')

    def get_invgroups(self):
        return self.__fetch_file('invgroups')

    def get_dgmattribs(self):
        return self.__fetch_file('dgmattribs')

    def get_dgmtypeattribs(self):
        return self.__fetch_file('dgmtypeattribs')

    def get_dgmeffects(self):
        return self.__fetch_file('dgmeffects')

    def get_dgmtypeeffects(self):
        return self.__fetch_file('dgmtypeeffects')

    def get_dgmexpressions(self):
        return self.__fetch_file('dgmexpressions')

    def __fetch_file(self, filename):
        with open(os.path.join(self.basepath, '{}.json'.format(filename)), mode='r', encoding='utf8') as file:
            data = json.load(file)
        return data

    def get_version(self):
        metadata = self.__fetch_file('phbmetadata')

        for row in metadata:
            if row['field_name'] == 'client_build':
<<<<<<< HEAD
                return row['field_value']
        else:
            return None
=======
                version = row['field_value']
                break
        return version

    def __repr__(self):
        spec = ['basepath']
        return make_repr_str(self, spec)
>>>>>>> 119583fd
<|MERGE_RESOLUTION|>--- conflicted
+++ resolved
@@ -63,19 +63,12 @@
 
     def get_version(self):
         metadata = self.__fetch_file('phbmetadata')
-
         for row in metadata:
             if row['field_name'] == 'client_build':
-<<<<<<< HEAD
                 return row['field_value']
         else:
             return None
-=======
-                version = row['field_value']
-                break
-        return version
 
     def __repr__(self):
         spec = ['basepath']
-        return make_repr_str(self, spec)
->>>>>>> 119583fd
+        return make_repr_str(self, spec)