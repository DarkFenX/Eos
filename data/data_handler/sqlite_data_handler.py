--- conflicted
+++ resolved
@@ -66,18 +66,11 @@
 
     def get_version(self):
         metadata = self.__fetch_table('phbmetadata')
-
         for row in metadata:
             if row['field_name'] == 'client_build':
-<<<<<<< HEAD
                 return row['field_value']
         else:
             return None
-=======
-                version = row['field_value']
-                break
-        return version
 
     def __repr__(self):
-        return make_repr_str(self, ())
->>>>>>> 119583fd
+        return make_repr_str(self, ())