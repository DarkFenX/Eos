--- conflicted
+++ resolved
@@ -1,145 +1,140 @@
-#===============================================================================
-# Copyright (C) 2011 Diego Duclos
-#
-# This file is part of Eos.
-#
-# Eos is free software: you can redistribute it and/or modify
-# it under the terms of the GNU Lesser General Public License as published by
-# the Free Software Foundation, either version 3 of the License, or
-# (at your option) any later version.
-#
-# Eos is distributed in the hope that it will be useful,
-# but WITHOUT ANY WARRANTY; without even the implied warranty of
-# MERCHANTABILITY or FITNESS FOR A PARTICULAR PURPOSE.  See the
-# GNU Lesser General Public License for more details.
-#
-# You should have received a copy of the GNU Lesser General Public License
-# along with Eos. If not, see <http://www.gnu.org/licenses/>.
-#===============================================================================
-
-from .info import ExpressionInfo, ExpressionFilter
-
-class EvalException(Exception):
-    pass
-
-class ExpressionEval(object):
-    '''
-    Expression evaluator responsible for converting a tree of Expression objects (which isn't directly useful to us)
-    into one or several ExpressionInfo objects which can then be ran as needed.
-    '''
-    def __init__(self):
-        self.__activeExpression = None
-        self.infos = []
-        self.fail = False #Stop guard
-
-    def _prepare(self, owner, fit):
-        '''
-        Internal method that prepares an eval object for application.
-        '''
-        for e in self.infos:
-            fit._prepare(owner, e)
-
-    def _apply(self, owner, fit):
-        '''
-        Internal run method that applies all expressions stored in this eval object.
-        This is typically called for you by the expression itself
-        '''
-        for e in self.infos:
-            fit._apply(owner, e)
-
-    def _undo(self, owner, fit):
-        for e in self.infos:
-            fit._undo(owner, e)
-
-    def build(self, base):
-        '''
-        Prepare an ExpressionEval object for running.
-        No validations are done here, what is passed should be valid.
-        If its not, exceptions will most likely occur, or you'll get an incomplete ExpressionInfo object as a result
-        If this is not called before run()/undo() they will not do anything
-        '''
-        #Validation: detect stubs, if a stub is found, return an empty list
-        infos = self.infos
-        if base.operand == 27 and int(base.value) == 1:
-            return infos
-
-        try:
-            self.__build(base)
-        except EvalException as e:
-            del self.infos[:]
-            print(e.args[0])
-
-        return self.infos
-
-    def __build(self, element):
-        '''
-        Internal recursive building method.
-        The public build() passes the base to this method, which will then proceed to build it, as well as all its children
-        into (hopefully) fully functional ExpressionInfo objects.
-        '''
-        # Sanity guard
-        if element is None or self.fail:
-            return
-
-        # Get some stuff locally, we refer them often
-        activeExpression = self.__activeExpression
-
-        if element.operand == 17: # Splicing operator
-
-            # If we already have an active expression, store it first.
-            # This should be when a splicer is found somewhere down a tree,
-            # I doubt this happens in practice ? It makes little sense
-            if activeExpression is not None:
-                self.infos.append(self.__activeExpression)
-
-            # Build first expression
-            self.__activeExpression = ExpressionInfo()
-            self.__build(element.arg1)
-            self.infos.append(self.__activeExpression)
-
-            # Build second
-            self.__activeExpression = ExpressionInfo()
-            self.__build(element.arg2)
-            self.infos.append(self.__activeExpression)
-
-            # Done
-            return
-
-        elif activeExpression is None:
-            self.__activeExpression = activeExpression = ExpressionInfo()
-            self.infos.append(activeExpression)
-
-        res1 = self.__build(element.arg1)
-        res2 = self.__build(element.arg2)
-
-        if element.operand in (6, 7): # 6: AddItemModifier #7: AddItemModifierGroupFilter
-            activeExpression.sourceAttributeId = res2
-
-        elif element.operand == 12: # 12: joinEntityAndAttribute
-            return (res1, # Entity
-                    res2) # Attribute
-
-        elif element.operand in (21, 24, 26, 29): # 21: Operand #24: Entity #26: Group
-            return element.value
-
-        elif element.operand == 22: # 22: attributeId
-            return element.attributeId
-
-        elif element.operand == 31: # JoinEntityAttributeAndOperation
-            activeExpression.operation = res1
-            activeExpression.target, activeExpression.targetAttributeId = res2
-
-        elif element.operand == 48: # JoinGroupFilter
-            activeExpression.filters.append(ExpressionFilter("group", res2))
-            return res1 # Entity, handled by parent
-
-        elif element.operand == 49: #JoinSkillFilter
+#===============================================================================
+# Copyright (C) 2011 Diego Duclos
+#
+# This file is part of Eos.
+#
+# Eos is free software: you can redistribute it and/or modify
+# it under the terms of the GNU Lesser General Public License as published by
+# the Free Software Foundation, either version 3 of the License, or
+# (at your option) any later version.
+#
+# Eos is distributed in the hope that it will be useful,
+# but WITHOUT ANY WARRANTY; without even the implied warranty of
+# MERCHANTABILITY or FITNESS FOR A PARTICULAR PURPOSE.  See the
+# GNU Lesser General Public License for more details.
+#
+# You should have received a copy of the GNU Lesser General Public License
+# along with Eos. If not, see <http://www.gnu.org/licenses/>.
+#===============================================================================
+
+from .info import ExpressionInfo, ExpressionFilter
+
+class EvalException(Exception):
+    pass
+
+class ExpressionEval(object):
+    '''
+    Expression evaluator responsible for converting a tree of Expression objects (which isn't directly useful to us)
+    into one or several ExpressionInfo objects which can then be ran as needed.
+    '''
+    def __init__(self):
+        self.__activeExpression = None
+        self.infos = []
+        self.fail = False #Stop guard
+
+    def _prepare(self, owner, fit):
+        '''
+        Internal method that prepares an eval object for application.
+        '''
+        for e in self.infos:
+            fit._prepare(owner, e)
+
+    def _apply(self, owner, fit):
+        '''
+        Internal run method that applies all expressions stored in this eval object.
+        This is typically called for you by the expression itself
+        '''
+        for e in self.infos:
+            fit._apply(owner, e)
+
+    def _undo(self, owner, fit):
+        for e in self.infos:
+            fit._undo(owner, e)
+
+    def build(self, base):
+        '''
+        Prepare an ExpressionEval object for running.
+        No validations are done here, what is passed should be valid.
+        If its not, exceptions will most likely occur, or you'll get an incomplete ExpressionInfo object as a result
+        If this is not called before run()/undo() they will not do anything
+        '''
+        #Validation: detect stubs, if a stub is found, return an empty list
+        infos = self.infos
+        if base.operand == 27 and int(base.value) == 1:
+            return infos
+
+        try:
+            self.__build(base)
+        except EvalException as e:
+            del self.infos[:]
+            print(e.args[0])
+
+        return self.infos
+
+    def __build(self, element):
+        '''
+        Internal recursive building method.
+        The public build() passes the base to this method, which will then proceed to build it, as well as all its children
+        into (hopefully) fully functional ExpressionInfo objects.
+        '''
+        # Sanity guard
+        if element is None or self.fail:
+            return
+
+        # Get some stuff locally, we refer them often
+        activeExpression = self.__activeExpression
+
+        if element.operand == 17: # Splicing operator
+
+            # If we already have an active expression, store it first.
+            # This should be when a splicer is found somewhere down a tree,
+            # I doubt this happens in practice ? It makes little sense
+            if activeExpression is not None:
+                self.infos.append(self.__activeExpression)
+
+            # Build first expression
+            self.__activeExpression = ExpressionInfo()
+            self.__build(element.arg1)
+            self.infos.append(self.__activeExpression)
+
+            # Build second
+            self.__activeExpression = ExpressionInfo()
+            self.__build(element.arg2)
+            self.infos.append(self.__activeExpression)
+
+            # Done
+            return
+
+        elif activeExpression is None:
+            self.__activeExpression = activeExpression = ExpressionInfo()
+            self.infos.append(activeExpression)
+
+        res1 = self.__build(element.arg1)
+        res2 = self.__build(element.arg2)
+
+        if element.operand in (6, 7): # 6: AddItemModifier #7: AddItemModifierGroupFilter
+            activeExpression.sourceAttributeId = res2
+
+        elif element.operand == 12: # 12: joinEntityAndAttribute
+            return (res1, # Entity
+                    res2) # Attribute
+
+        elif element.operand in (21, 24, 26, 29): # 21: Operand #24: Entity #26: Group
+            return element.value
+
+        elif element.operand == 22: # 22: attributeId
+            return element.attributeId
+
+        elif element.operand == 31: # JoinEntityAttributeAndOperation
+            activeExpression.operation = res1
+            activeExpression.target, activeExpression.targetAttributeId = res2
+
+        elif element.operand == 48: # JoinGroupFilter
+            activeExpression.filters.append(ExpressionFilter("group", res2))
+            return res1 # Entity, handled by parent
+
+        elif element.operand == 49: #JoinSkillFilter
             activeExpression.filters.append(ExpressionFilter("skill", res2))
-<<<<<<< HEAD
-            return res1 #Entity, handled by parent
-        else:
-            raise EvalException("Failed to evaluate {0}".format(element.id))
-=======
-            return res1 # Entity, handled by parent
-
->>>>>>> a17c1ffb
+            return res1 # Entity, handled by parent
+        else:
+            raise EvalException("Failed to evaluate {0}".format(element.id))