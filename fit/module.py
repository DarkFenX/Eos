--- conflicted
+++ resolved
@@ -1,41 +1,30 @@
-#===============================================================================
-# Copyright (C) 2011 Diego Duclos
-#
-# This file is part of Eos.
-#
-# Eos is free software: you can redistribute it and/or modify
-# it under the terms of the GNU Lesser General Public License as published by
-# the Free Software Foundation, either version 3 of the License, or
-# (at your option) any later version.
-#
-# Eos is distributed in the hope that it will be useful,
-# but WITHOUT ANY WARRANTY; without even the implied warranty of
-# MERCHANTABILITY or FITNESS FOR A PARTICULAR PURPOSE.  See the
-# GNU Lesser General Public License for more details.
-#
-# You should have received a copy of the GNU Lesser General Public License
-# along with Eos. If not, see <http://www.gnu.org/licenses/>.
-#===============================================================================
-
-class Module(object):
-    '''
-    Module class. This class is a fit-specific wrapper around a Type. It keeps track of all the fit-specific information of it.
-    As this class is fit specific, the same module shouldn't be added onto more then one fit at the same time.
-    '''
-
-    def __init__(self, type):
-        '''
-        Constructor. Accepts a Type
-        '''
-<<<<<<< HEAD
-        self.type = type
-
-    def run(self):
-        pass
-
-    def undo(self):
-        pass
-=======
-        self.type = type
-
->>>>>>> 0df0a7d8
+#===============================================================================
+# Copyright (C) 2011 Diego Duclos
+#
+# This file is part of Eos.
+#
+# Eos is free software: you can redistribute it and/or modify
+# it under the terms of the GNU Lesser General Public License as published by
+# the Free Software Foundation, either version 3 of the License, or
+# (at your option) any later version.
+#
+# Eos is distributed in the hope that it will be useful,
+# but WITHOUT ANY WARRANTY; without even the implied warranty of
+# MERCHANTABILITY or FITNESS FOR A PARTICULAR PURPOSE.  See the
+# GNU Lesser General Public License for more details.
+#
+# You should have received a copy of the GNU Lesser General Public License
+# along with Eos. If not, see <http://www.gnu.org/licenses/>.
+#===============================================================================
+
+class Module(object):
+    '''
+    Module class. This class is a fit-specific wrapper around a Type. It keeps track of all the fit-specific information of it.
+    As this class is fit specific, the same module shouldn't be added onto more then one fit at the same time.
+    '''
+
+    def __init__(self, type):
+        '''
+        Constructor. Accepts a Type
+        '''
+        self.type = type